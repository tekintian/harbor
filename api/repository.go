/*
   Copyright (c) 2016 VMware, Inc. All Rights Reserved.
   Licensed under the Apache License, Version 2.0 (the "License");
   you may not use this file except in compliance with the License.
   You may obtain a copy of the License at

       http://www.apache.org/licenses/LICENSE-2.0

   Unless required by applicable law or agreed to in writing, software
   distributed under the License is distributed on an "AS IS" BASIS,
   WITHOUT WARRANTIES OR CONDITIONS OF ANY KIND, either express or implied.
   See the License for the specific language governing permissions and
   limitations under the License.
*/

package api

import (
	"encoding/json"
	"net/http"
	"os"
	"sort"
	"strconv"
	"strings"
	"time"

	"github.com/docker/distribution/manifest/schema1"
	"github.com/vmware/harbor/dao"
	"github.com/vmware/harbor/models"
	"github.com/vmware/harbor/service/cache"
	svc_utils "github.com/vmware/harbor/service/utils"
	"github.com/vmware/harbor/utils/log"
	"github.com/vmware/harbor/utils/registry"

	registry_error "github.com/vmware/harbor/utils/registry/error"

	"github.com/vmware/harbor/utils/registry/auth"
)

// RepositoryAPI handles request to /api/repositories /api/repositories/tags /api/repositories/manifests, the parm has to be put
// in the query string as the web framework can not parse the URL if it contains veriadic sectors.
// For repostiories, we won't check the session in this API due to search functionality, querying manifest will be contorlled by
// the security of registry
type RepositoryAPI struct {
	BaseAPI
}

// Get ...
func (ra *RepositoryAPI) Get() {
	projectID, err := ra.GetInt64("project_id")
	if err != nil {
		log.Errorf("Failed to get project id, error: %v", err)
		ra.RenderError(http.StatusBadRequest, "Invalid project id")
		return
	}
	p, err := dao.GetProjectByID(projectID)
	if err != nil {
		log.Errorf("Error occurred in GetProjectById, error: %v", err)
		ra.CustomAbort(http.StatusInternalServerError, "Internal error.")
	}
	if p == nil {
		log.Warningf("Project with Id: %d does not exist", projectID)
		ra.RenderError(http.StatusNotFound, "")
		return
	}

	if p.Public == 0 {
		var userID int

		if svc_utils.VerifySecret(ra.Ctx.Request) {
			userID = 1
		} else {
			userID = ra.ValidateUser()
		}

		if !checkProjectPermission(userID, projectID) {
			ra.RenderError(http.StatusForbidden, "")
			return
		}
	}

	repoList, err := cache.GetRepoFromCache()
	if err != nil {
		log.Errorf("Failed to get repo from cache, error: %v", err)
		ra.RenderError(http.StatusInternalServerError, "internal sever error")
	}

	projectName := p.Name
	q := ra.GetString("q")
	var resp []string
	if len(q) > 0 {
		for _, r := range repoList {
			if strings.Contains(r, "/") && strings.Contains(r[strings.LastIndex(r, "/")+1:], q) && r[0:strings.LastIndex(r, "/")] == projectName {
				resp = append(resp, r)
			}
		}
		ra.Data["json"] = resp
	} else if len(projectName) > 0 {
		for _, r := range repoList {
			if strings.Contains(r, "/") && r[0:strings.LastIndex(r, "/")] == projectName {
				resp = append(resp, r)
			}
		}
		ra.Data["json"] = resp
	} else {
		ra.Data["json"] = repoList
	}
	ra.ServeJSON()
}

// Delete ...
func (ra *RepositoryAPI) Delete() {
	repoName := ra.GetString("repo_name")
	if len(repoName) == 0 {
		ra.CustomAbort(http.StatusBadRequest, "repo_name is nil")
	}

	rc, err := ra.initRepositoryClient(repoName)
	if err != nil {
		log.Errorf("error occurred while initializing repository client for %s: %v", repoName, err)
		ra.CustomAbort(http.StatusInternalServerError, "internal error")
	}

	tags := []string{}
	tag := ra.GetString("tag")
	if len(tag) == 0 {
		tagList, err := rc.ListTag()
		if err != nil {
			if regErr, ok := err.(*registry_error.Error); ok {
				ra.CustomAbort(regErr.StatusCode, regErr.Detail)
			}

			log.Errorf("error occurred while listing tags of %s: %v", repoName, err)
			ra.CustomAbort(http.StatusInternalServerError, "internal error")
<<<<<<< HEAD
=======
		}

		// TODO remove the logic if the bug of registry is fixed
		if len(tagList) == 0 {
			ra.CustomAbort(http.StatusNotFound, http.StatusText(http.StatusNotFound))
>>>>>>> 12a72c0f
		}

		tags = append(tags, tagList...)
	} else {
		tags = append(tags, tag)
	}

	for _, t := range tags {
		if err := rc.DeleteTag(t); err != nil {
			if regErr, ok := err.(*registry_error.Error); ok {
				ra.CustomAbort(regErr.StatusCode, regErr.Detail)
			}

			log.Errorf("error occurred while deleting tags of %s: %v", repoName, err)
			ra.CustomAbort(http.StatusInternalServerError, "internal error")
		}
		log.Infof("delete tag: %s %s", repoName, t)
		go TriggerReplicationByRepository(repoName, []string{t}, models.RepOpDelete)

	}

	go func() {
		log.Debug("refreshing catalog cache")
		if err := cache.RefreshCatalogCache(); err != nil {
			log.Errorf("error occurred while refresh catalog cache: %v", err)
		}
	}()

}

type tag struct {
	Name string   `json:"name"`
	Tags []string `json:"tags"`
}

// GetTags handles GET /api/repositories/tags
func (ra *RepositoryAPI) GetTags() {
	repoName := ra.GetString("repo_name")
	if len(repoName) == 0 {
		ra.CustomAbort(http.StatusBadRequest, "repo_name is nil")
	}

	rc, err := ra.initRepositoryClient(repoName)
	if err != nil {
		log.Errorf("error occurred while initializing repository client for %s: %v", repoName, err)
		ra.CustomAbort(http.StatusInternalServerError, "internal error")
	}

	tags := []string{}

	ts, err := rc.ListTag()
	if err != nil {
		if regErr, ok := err.(*registry_error.Error); ok {
			ra.CustomAbort(regErr.StatusCode, regErr.Detail)
		}

		log.Errorf("error occurred while listing tags of %s: %v", repoName, err)
		ra.CustomAbort(http.StatusInternalServerError, "internal error")
	}

	tags = append(tags, ts...)

	sort.Strings(tags)

	ra.Data["json"] = tags
	ra.ServeJSON()
}

// GetManifests handles GET /api/repositories/manifests
func (ra *RepositoryAPI) GetManifests() {
	repoName := ra.GetString("repo_name")
	tag := ra.GetString("tag")

	if len(repoName) == 0 || len(tag) == 0 {
		ra.CustomAbort(http.StatusBadRequest, "repo_name or tag is nil")
	}

	rc, err := ra.initRepositoryClient(repoName)
	if err != nil {
		log.Errorf("error occurred while initializing repository client for %s: %v", repoName, err)
		ra.CustomAbort(http.StatusInternalServerError, "internal error")
	}

	item := models.RepoItem{}

	mediaTypes := []string{schema1.MediaTypeManifest}
	_, _, payload, err := rc.PullManifest(tag, mediaTypes)
	if err != nil {
		if regErr, ok := err.(*registry_error.Error); ok {
			ra.CustomAbort(regErr.StatusCode, regErr.Detail)
		}

		log.Errorf("error occurred while getting manifest of %s:%s: %v", repoName, tag, err)
		ra.CustomAbort(http.StatusInternalServerError, "internal error")
	}
	mani := models.Manifest{}
	err = json.Unmarshal(payload, &mani)
	if err != nil {
		log.Errorf("Failed to decode json from response for manifests, repo name: %s, tag: %s, error: %v", repoName, tag, err)
		ra.RenderError(http.StatusInternalServerError, "Internal Server Error")
		return
	}
	v1Compatibility := mani.History[0].V1Compatibility

	err = json.Unmarshal([]byte(v1Compatibility), &item)
	if err != nil {
		log.Errorf("Failed to decode V1 field for repo, repo name: %s, tag: %s, error: %v", repoName, tag, err)
		ra.RenderError(http.StatusInternalServerError, "Internal Server Error")
		return
	}
	item.DurationDays = strconv.Itoa(int(time.Since(item.Created).Hours()/24)) + " days"

	ra.Data["json"] = item
	ra.ServeJSON()
}

func (ra *RepositoryAPI) initRepositoryClient(repoName string) (r *registry.Repository, err error) {
	endpoint := os.Getenv("REGISTRY_URL")

	username, password, ok := ra.Ctx.Request.BasicAuth()
	if ok {
		credential := auth.NewBasicAuthCredential(username, password)
		return registry.NewRepositoryWithCredential(repoName, endpoint, credential)
	}

	username, err = ra.getUsername()
	if err != nil {
		return nil, err
	}

	return registry.NewRepositoryWithUsername(repoName, endpoint, username)
}

func (ra *RepositoryAPI) getUsername() (string, error) {
	// get username from session
	sessionUsername := ra.GetSession("username")
	if sessionUsername != nil {
		username, ok := sessionUsername.(string)
		if ok {
			return username, nil
		}
	}

	// if username does not exist in session, try to get userId from sessiion
	// and then get username from DB according to the userId
	sessionUserID := ra.GetSession("userId")
	if sessionUserID != nil {
		userID, ok := sessionUserID.(int)
		if ok {
			u := models.User{
				UserID: userID,
			}
			user, err := dao.GetUser(u)
			if err != nil {
				return "", err
			}

			return user.Username, nil
		}
	}

	return "", nil
}

//GetTopRepos handles request GET /api/repositories/top
func (ra *RepositoryAPI) GetTopRepos() {
	var err error
	var countNum int
	count := ra.GetString("count")
	if len(count) == 0 {
		countNum = 10
	} else {
		countNum, err = strconv.Atoi(count)
		if err != nil {
			log.Errorf("Get parameters error--count, err: %v", err)
			ra.CustomAbort(http.StatusBadRequest, "bad request of count")
		}
		if countNum <= 0 {
			log.Warning("count must be a positive integer")
			ra.CustomAbort(http.StatusBadRequest, "count is 0 or negative")
		}
	}
	repos, err := dao.GetTopRepos(countNum)
	if err != nil {
		log.Errorf("error occured in get top 10 repos: %v", err)
		ra.CustomAbort(http.StatusInternalServerError, "internal server error")
	}
	ra.Data["json"] = repos
	ra.ServeJSON()
}<|MERGE_RESOLUTION|>--- conflicted
+++ resolved
@@ -132,14 +132,11 @@
 
 			log.Errorf("error occurred while listing tags of %s: %v", repoName, err)
 			ra.CustomAbort(http.StatusInternalServerError, "internal error")
-<<<<<<< HEAD
-=======
 		}
 
 		// TODO remove the logic if the bug of registry is fixed
 		if len(tagList) == 0 {
 			ra.CustomAbort(http.StatusNotFound, http.StatusText(http.StatusNotFound))
->>>>>>> 12a72c0f
 		}
 
 		tags = append(tags, tagList...)
