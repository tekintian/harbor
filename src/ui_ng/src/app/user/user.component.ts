--- conflicted
+++ resolved
@@ -38,17 +38,10 @@
 export class UserComponent implements OnInit, OnDestroy {
   users: User[] = [];
   originalUsers: Promise<User[]>;
-<<<<<<< HEAD
-  onGoing: boolean = false;
-  adminMenuText: string = "";
-  adminColumn: string = "";
-  deletionSubscription: Subscription;
-=======
   private onGoing: boolean = true;
   private adminMenuText: string = "";
   private adminColumn: string = "";
   private deletionSubscription: Subscription;
->>>>>>> 0eaa6a48
 
   currentTerm: string;
 
