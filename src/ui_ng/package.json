--- conflicted
+++ resolved
@@ -30,11 +30,7 @@
         "clarity-icons": "0.10.24",
         "clarity-ui": "0.10.24",
         "core-js": "^2.4.1",
-<<<<<<< HEAD
-        "harbor-ui": "0.6.83",
-=======
         "harbor-ui": "0.7.2",
->>>>>>> 28aea4d4
         "intl": "^1.2.5",
         "mutationobserver-shim": "^0.3.2",
         "ngx-cookie": "^1.0.0",
