--- conflicted
+++ resolved
@@ -10,12 +10,9 @@
 
 .pos-inherit {
     position: inherit;
-<<<<<<< HEAD
-=======
 }
 .clr-error {
     .clr-select-wrapper::after {
         right: 0.25rem !important;
     }
->>>>>>> 90afbe94
 }