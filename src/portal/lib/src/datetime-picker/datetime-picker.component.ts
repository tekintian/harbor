import {
  Component,
  Input,
  Output,
  EventEmitter,
  ViewChild,
  OnChanges
} from "@angular/core";
import { NgModel } from "@angular/forms";

@Component({
  selector: "hbr-datetime",
  templateUrl: "./datetime-picker.component.html",
  styleUrls: ["./datetime-picker.component.scss"]
})
export class DatePickerComponent implements OnChanges {
  @Input() dateInput: string;
  @Input() oneDayOffset: boolean;

<<<<<<< HEAD
  @ViewChild("searchTime", {static: false}) searchTime: NgModel;
=======
  @ViewChild("searchTime", {static: true}) searchTime: NgModel;
>>>>>>> bc893d3d

  @Output() search = new EventEmitter<string>();

  ngOnChanges(): void {
    this.dateInput = this.dateInput.trim();
  }

  get dateInvalid(): boolean {
    return (
      (this.searchTime.errors &&
        this.searchTime.errors.dateValidator &&
        (this.searchTime.dirty || this.searchTime.touched)) ||
      false
    );
  }

  convertDate(strDate: string): string {
    if (
      /^(0[1-9]|[12][0-9]|3[01])[- /.](0[1-9]|1[012])[- /.](19|20)\d\d$/.test(
        strDate
      )
    ) {
      let parts = strDate.split(/[-\/]/);
      strDate =
        parts[2] /*Year*/ + "-" + parts[0] /*Month*/+ "-" + parts[1] /*Date*/;
    }
    return strDate;
  }

  doSearch() {
    let searchTerm: string = "";
    if (this.searchTime.valid && this.dateInput) {
      let timestamp: number =
        new Date(this.convertDate(this.searchTime.value)).getTime() / 1000;
      if (this.oneDayOffset) {
        timestamp += 3600 * 24;
      }
      searchTerm = timestamp.toString();
    }
    this.search.emit(searchTerm);
  }
}<|MERGE_RESOLUTION|>--- conflicted
+++ resolved
@@ -17,11 +17,7 @@
   @Input() dateInput: string;
   @Input() oneDayOffset: boolean;
 
-<<<<<<< HEAD
-  @ViewChild("searchTime", {static: false}) searchTime: NgModel;
-=======
   @ViewChild("searchTime", {static: true}) searchTime: NgModel;
->>>>>>> bc893d3d
 
   @Output() search = new EventEmitter<string>();
 
