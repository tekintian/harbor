<clr-modal [(clrModalOpen)]="createProjectOpened" [clrModalStaticBackdrop]="staticBackdrop" [clrModalClosable]="closable">
    <h3 class="modal-title">{{'PROJECT.NEW_PROJECT' | translate}}</h3>
    <inline-alert></inline-alert>
    <div class="modal-body modal-height">
<<<<<<< HEAD
        <form #projectForm="ngForm" clrForm>
            <section class="form-block">
                <div class="form-group">
                    <label for="create_project_name" required class="form-group-label-override required">{{'PROJECT.NAME' | translate}}</label>
                    <label for="create_project_name" aria-haspopup="true" role="tooltip" [class.invalid]="!isNameValid" class="tooltip tooltip-validation tooltip-md tooltip-bottom-left">
                        <input clrInput type="text" id="create_project_name" [(ngModel)]="project.name" name="create_project_name" size="255" class="input-width"
                            required pattern="^[a-z0-9]+(?:[._-][a-z0-9]+)*$" minlength="2" #projectName="ngModel" autocomplete="off"
                            (keyup)='handleValidation()'>
                        <span class="tooltip-content">
                            {{ nameTooltipText | translate }}
                        </span>
                    </label>
                    <span class="spinner spinner-inline" [hidden]="!checkOnGoing"></span>
                </div>
                <div class="form-group">
                    <label class="form-group-label-override">{{'PROJECT.ACCESS_LEVEL' | translate}}</label>
                    <div class="checkbox-inline">
                        <input clrCheckbox type="checkbox" id="create_project_public" [(ngModel)]="project.metadata.public" name="public">
                        <label for="create_project_public"></label>
                        <span class="access-level-label">{{ 'PROJECT.PUBLIC' | translate}}</span>
                        <a href="javascript:void(0)" role="tooltip" aria-haspopup="true" class="tooltip tooltip-md tooltip-right public-tooltip">
                            <clr-icon shape="info-circle" class="info-tips-icon" size="24"></clr-icon>
                            <span class="tooltip-content inline-help-public">{{'PROJECT.INLINE_HELP_PUBLIC' | translate }}</span>
                        </a>
                    </div>
                </div>

                <div class="form-group" *ngIf="isSystemAdmin">
                    <label for="create_project_count-limit" class="required form-group-label-override">{{'PROJECT.COUNT_QUOTA' | translate}}</label>
                    <label for="create_project_count-limit" aria-haspopup="true" role="tooltip" class="tooltip tooltip-validation tooltip-md tooltip-top-left"
                        [class.invalid]="projectCountLimit.invalid && (projectCountLimit.dirty || projectCountLimit.touched)">
                        <input clrInput type="text" id="create_project_count-limit" [(ngModel)]="countLimit" name="create_project_count-limit" class="input-width"
                            pattern="(^-1$)|(^([1-9]+)([0-9]+)*$)" required #projectCountLimit="ngModel" autocomplete="off">
                        <span class="tooltip-content">
                            {{ 'PROJECT.COUNT_QUOTA_TIP' | translate }}
                        </span>
                    </label>
                    <div class="checkbox-inline">
                        <a href="javascript:void(0)" role="tooltip" aria-haspopup="true" class="tooltip tooltip-md tooltip-top-left public-tooltip">
                            <clr-icon shape="info-circle" class="info-tips-icon" size="24"></clr-icon>
                            <span class="tooltip-content inline-help-public">{{'PROJECT.QUOTA_UNLIMIT_TIP' | translate }}</span>
                        </a>
                    </div>
                </div>
                <div class="form-group" *ngIf="isSystemAdmin">
                    <label for="create_project_storage-limit" class="required form-group-label-override">{{'PROJECT.STORAGE_QUOTA' | translate}}</label>
                    <label for="create_project_storage-limit" aria-haspopup="true" role="tooltip" class="tooltip-quota-storage tooltip tooltip-validation tooltip-md tooltip-top-left"
                        [class.invalid]="(projectStorageLimit.invalid && (projectStorageLimit.dirty || projectStorageLimit.touched))||projectStorageLimit.errors">
                        <input clrInput type="text" id="create_project_storage-limit" [(ngModel)]="storageLimit" name="create_project_storage-limit"
                            size="255" class="input-width" #projectStorageLimit="ngModel" autocomplete="off">
                        <span class="tooltip-content">
                            {{ 'PROJECT.STORAGE_QUOTA_TIP' | translate }}
                        </span>
                    </label>
                    <select clrSelect id="create_project_storage-limit-unit" name="create_project_storage-limit-unit" [(ngModel)]="storageLimitUnit">
                        <ng-template ngFor let-quotaUnit [ngForOf]="quotaUnits" let-i="index">
                            <option *ngIf="i>1" [value]="quotaUnit.UNIT">{{ quotaUnit.UNIT }}</option>
                        </ng-template>
                    </select>
                    <div class="checkbox-inline">
                        <a href="javascript:void(0)" role="tooltip" aria-haspopup="true" class="tooltip tooltip-md tooltip-top-left public-tooltip">
                            <clr-icon shape="info-circle" size="24"></clr-icon>
                            <span class="tooltip-content inline-help-public">{{'PROJECT.QUOTA_UNLIMIT_TIP' | translate }}</span>
                        </a>
=======
        <form #projectForm="ngForm" class="clr-form clr-form-horizontal">
            <clr-input-container>
                <label class="required">{{'PROJECT.NAME' | translate}}</label>
                <input clrInput type="text" id="create_project_name" [(ngModel)]="project.name" name="create_project_name" class="input-width"
                    required pattern="^[a-z0-9]+(?:[._-][a-z0-9]+)*$" minlength="2" #projectName="ngModel" autocomplete="off"
                    (keyup)='handleValidation()'>
                <clr-control-error *ngIf="!isNameValid" class="tooltip-content">
                    {{ nameTooltipText | translate }}
                </clr-control-error>
                <span class="spinner spinner-inline" [hidden]="!checkOnGoing"></span>
            </clr-input-container>
            <clr-checkbox-container>
                <label class="form-group-label-override">{{'PROJECT.ACCESS_LEVEL' | translate}}
                    <clr-tooltip>
                        <clr-icon clrTooltipTrigger shape="info-circle" size="24"></clr-icon>
                        <clr-tooltip-content clrPosition="bottom-left" clrSize="lg" *clrIfOpen>
                            <span>{{'PROJECT.INLINE_HELP_PUBLIC' | translate }}</span>
                        </clr-tooltip-content>
                    </clr-tooltip>
                </label>
                <clr-checkbox-wrapper>
                    <input clrCheckbox type="checkbox" id="create_project_public" [(ngModel)]="project.metadata.public" name="public">
                    <label>{{ 'PROJECT.PUBLIC' | translate}}</label>
                </clr-checkbox-wrapper>
            </clr-checkbox-container>
            <clr-input-container *ngIf="isSystemAdmin">
                <label class="required">{{'PROJECT.COUNT_QUOTA' | translate}}
                    <clr-tooltip>
                        <clr-icon clrTooltipTrigger shape="info-circle" size="24"></clr-icon>
                        <clr-tooltip-content clrPosition="bottom-left" clrSize="lg" *clrIfOpen>
                            <span>{{'PROJECT.QUOTA_UNLIMIT_TIP' | translate }}</span>
                        </clr-tooltip-content>
                    </clr-tooltip>
                </label>
                <input clrInput type="text" id="create_project_count-limit" [(ngModel)]="countLimit" name="create_project_count-limit" class="input-width"
                    pattern="(^-1$)|(^([1-9]+)([0-9]+)*$)" required #projectCountLimit="ngModel" autocomplete="off">
                <clr-control-error *ngIf="projectCountLimit.invalid && (projectCountLimit.dirty || projectCountLimit.touched)" class="tooltip-content">
                    {{ 'PROJECT.COUNT_QUOTA_TIP' | translate }}
                </clr-control-error>
                <span class="spinner spinner-inline" [hidden]="!checkOnGoing"></span>
            </clr-input-container>
            <div class="clr-form-control" *ngIf="isSystemAdmin">
                <label class="required clr-control-label">{{'PROJECT.STORAGE_QUOTA' | translate}}
                    <clr-tooltip>
                        <clr-icon clrTooltipTrigger shape="info-circle" size="24"></clr-icon>
                        <clr-tooltip-content clrPosition="bottom-left" clrSize="lg" *clrIfOpen>
                            <span>{{'PROJECT.QUOTA_UNLIMIT_TIP' | translate }}</span>
                        </clr-tooltip-content>
                    </clr-tooltip>
                </label>
                <div class="clr-control-container">
                    <input type="text" id="create_project_storage-limit" [(ngModel)]="storageLimit" name="create_project_storage-limit" class="mr-10 clr-input"
                        #projectStorageLimit="ngModel" autocomplete="off">
                    <div class="clr-select-wrapper">
                        <select id="create_project_storage-limit-unit" name="create_project_storage-limit-unit" [(ngModel)]="storageLimitUnit">
                            <ng-template ngFor let-quotaUnit [ngForOf]="quotaUnits" let-i="index">
                                <option *ngIf="i>1" [value]="quotaUnit.UNIT">{{ quotaUnit.UNIT }}</option>
                            </ng-template>
                        </select>
>>>>>>> be9f987d
                    </div>
                    <clr-control-error *ngIf="(projectStorageLimit.invalid && (projectStorageLimit.dirty || projectStorageLimit.touched))||projectStorageLimit.errors"
                        class="tooltip-content">
                        {{ 'PROJECT.STORAGE_QUOTA_TIP' | translate }}
                    </clr-control-error>
                </div>
            </div>
        </form>
    </div>
    <div class="modal-footer">
        <button type="button" class="btn btn-outline" (click)="onCancel()">{{'BUTTON.CANCEL' | translate}}</button>
        <button type="button" class="btn btn-primary" [disabled]="!isValid" (click)="onSubmit()">{{'BUTTON.OK' | translate}}</button>
    </div>
</clr-modal><|MERGE_RESOLUTION|>--- conflicted
+++ resolved
@@ -2,72 +2,6 @@
     <h3 class="modal-title">{{'PROJECT.NEW_PROJECT' | translate}}</h3>
     <inline-alert></inline-alert>
     <div class="modal-body modal-height">
-<<<<<<< HEAD
-        <form #projectForm="ngForm" clrForm>
-            <section class="form-block">
-                <div class="form-group">
-                    <label for="create_project_name" required class="form-group-label-override required">{{'PROJECT.NAME' | translate}}</label>
-                    <label for="create_project_name" aria-haspopup="true" role="tooltip" [class.invalid]="!isNameValid" class="tooltip tooltip-validation tooltip-md tooltip-bottom-left">
-                        <input clrInput type="text" id="create_project_name" [(ngModel)]="project.name" name="create_project_name" size="255" class="input-width"
-                            required pattern="^[a-z0-9]+(?:[._-][a-z0-9]+)*$" minlength="2" #projectName="ngModel" autocomplete="off"
-                            (keyup)='handleValidation()'>
-                        <span class="tooltip-content">
-                            {{ nameTooltipText | translate }}
-                        </span>
-                    </label>
-                    <span class="spinner spinner-inline" [hidden]="!checkOnGoing"></span>
-                </div>
-                <div class="form-group">
-                    <label class="form-group-label-override">{{'PROJECT.ACCESS_LEVEL' | translate}}</label>
-                    <div class="checkbox-inline">
-                        <input clrCheckbox type="checkbox" id="create_project_public" [(ngModel)]="project.metadata.public" name="public">
-                        <label for="create_project_public"></label>
-                        <span class="access-level-label">{{ 'PROJECT.PUBLIC' | translate}}</span>
-                        <a href="javascript:void(0)" role="tooltip" aria-haspopup="true" class="tooltip tooltip-md tooltip-right public-tooltip">
-                            <clr-icon shape="info-circle" class="info-tips-icon" size="24"></clr-icon>
-                            <span class="tooltip-content inline-help-public">{{'PROJECT.INLINE_HELP_PUBLIC' | translate }}</span>
-                        </a>
-                    </div>
-                </div>
-
-                <div class="form-group" *ngIf="isSystemAdmin">
-                    <label for="create_project_count-limit" class="required form-group-label-override">{{'PROJECT.COUNT_QUOTA' | translate}}</label>
-                    <label for="create_project_count-limit" aria-haspopup="true" role="tooltip" class="tooltip tooltip-validation tooltip-md tooltip-top-left"
-                        [class.invalid]="projectCountLimit.invalid && (projectCountLimit.dirty || projectCountLimit.touched)">
-                        <input clrInput type="text" id="create_project_count-limit" [(ngModel)]="countLimit" name="create_project_count-limit" class="input-width"
-                            pattern="(^-1$)|(^([1-9]+)([0-9]+)*$)" required #projectCountLimit="ngModel" autocomplete="off">
-                        <span class="tooltip-content">
-                            {{ 'PROJECT.COUNT_QUOTA_TIP' | translate }}
-                        </span>
-                    </label>
-                    <div class="checkbox-inline">
-                        <a href="javascript:void(0)" role="tooltip" aria-haspopup="true" class="tooltip tooltip-md tooltip-top-left public-tooltip">
-                            <clr-icon shape="info-circle" class="info-tips-icon" size="24"></clr-icon>
-                            <span class="tooltip-content inline-help-public">{{'PROJECT.QUOTA_UNLIMIT_TIP' | translate }}</span>
-                        </a>
-                    </div>
-                </div>
-                <div class="form-group" *ngIf="isSystemAdmin">
-                    <label for="create_project_storage-limit" class="required form-group-label-override">{{'PROJECT.STORAGE_QUOTA' | translate}}</label>
-                    <label for="create_project_storage-limit" aria-haspopup="true" role="tooltip" class="tooltip-quota-storage tooltip tooltip-validation tooltip-md tooltip-top-left"
-                        [class.invalid]="(projectStorageLimit.invalid && (projectStorageLimit.dirty || projectStorageLimit.touched))||projectStorageLimit.errors">
-                        <input clrInput type="text" id="create_project_storage-limit" [(ngModel)]="storageLimit" name="create_project_storage-limit"
-                            size="255" class="input-width" #projectStorageLimit="ngModel" autocomplete="off">
-                        <span class="tooltip-content">
-                            {{ 'PROJECT.STORAGE_QUOTA_TIP' | translate }}
-                        </span>
-                    </label>
-                    <select clrSelect id="create_project_storage-limit-unit" name="create_project_storage-limit-unit" [(ngModel)]="storageLimitUnit">
-                        <ng-template ngFor let-quotaUnit [ngForOf]="quotaUnits" let-i="index">
-                            <option *ngIf="i>1" [value]="quotaUnit.UNIT">{{ quotaUnit.UNIT }}</option>
-                        </ng-template>
-                    </select>
-                    <div class="checkbox-inline">
-                        <a href="javascript:void(0)" role="tooltip" aria-haspopup="true" class="tooltip tooltip-md tooltip-top-left public-tooltip">
-                            <clr-icon shape="info-circle" size="24"></clr-icon>
-                            <span class="tooltip-content inline-help-public">{{'PROJECT.QUOTA_UNLIMIT_TIP' | translate }}</span>
-                        </a>
-=======
         <form #projectForm="ngForm" class="clr-form clr-form-horizontal">
             <clr-input-container>
                 <label class="required">{{'PROJECT.NAME' | translate}}</label>
@@ -127,7 +61,6 @@
                                 <option *ngIf="i>1" [value]="quotaUnit.UNIT">{{ quotaUnit.UNIT }}</option>
                             </ng-template>
                         </select>
->>>>>>> be9f987d
                     </div>
                     <clr-control-error *ngIf="(projectStorageLimit.invalid && (projectStorageLimit.dirty || projectStorageLimit.touched))||projectStorageLimit.errors"
                         class="tooltip-content">
