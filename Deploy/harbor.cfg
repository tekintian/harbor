--- conflicted
+++ resolved
@@ -44,14 +44,12 @@
 #Maximum number of job workers in job service  
 max_job_workers = 3 
 
-<<<<<<< HEAD
 #Secret key for encryption/decryption, its length has to be 16 chars
 #**NOTE** if this changes, previously encrypted password will not be decrypted!
 secret_key = secretkey1234567
-=======
+
 #The expiration of token used by token service, default is 30 minutes
 token_expiration = 30
->>>>>>> 6fe9167e
 
 #Determine whether the job service should verify the ssl cert when it connects to a remote registry.
 #Set this flag to off when the remote registry uses a self-signed or untrusted certificate.
