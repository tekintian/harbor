<form #authConfigFrom="ngForm" class="clr-form clr-form-horizontal">
    <clr-select-container>
<<<<<<< HEAD
        <label for="authMode">{{'CONFIG.AUTH_MODE' | translate}}
=======
        <label >{{'CONFIG.AUTH_MODE' | translate}}
>>>>>>> 90afbe94
            <clr-tooltip>
                <clr-icon clrTooltipTrigger shape="info-circle" size="24"></clr-icon>
                <clr-tooltip-content clrPosition="top-right" clrSize="lg" *clrIfOpen>
                    <span>{{'CONFIG.TOOLTIP.AUTH_MODE' | translate}}</span>
                </clr-tooltip-content>
            </clr-tooltip>
            <a href="https://openid.net/connect/" *ngIf="currentConfig?.auth_mode?.value==='oidc_auth'" target="_blank"
                class="more-info-link">{{ 'BUTTON.MORE_INFO' | translate }}</a>
        </label>
        <select clrSelect id="authMode" name="authMode" (change)="handleOnChange($event)"
            [disabled]="disabled(currentConfig.auth_mode)" [(ngModel)]="currentConfig.auth_mode.value">
            <option value="db_auth">{{'CONFIG.AUTH_MODE_DB' | translate }}</option>
            <option value="ldap_auth">{{'CONFIG.AUTH_MODE_LDAP' | translate }}</option>
            <option value="uaa_auth">{{'CONFIG.AUTH_MODE_UAA' | translate }}</option>
            <option *ngIf="showHttpAuth" value="http_auth">{{'CONFIG.AUTH_MODE_HTTP' | translate }}</option>
            <option value="oidc_auth">{{'CONFIG.AUTH_MODE_OIDC' | translate }}</option>
        </select>
    </clr-select-container>

    <section *ngIf="showUAA">
        <clr-input-container>
            <label for="uaa-endpoint" class="required">{{'CONFIG.UAA.ENDPOINT' | translate}}</label>
            <input type="text" id="uaa-endpoint" clrInput name="uaa-endpoint" size="35"
                [(ngModel)]="currentConfig.uaa_endpoint.value" [disabled]="!currentConfig.uaa_verify_cert.editable">
        </clr-input-container>
        <clr-input-container>
            <label for="uaa-id" class="required">{{'CONFIG.UAA.CLIENT_ID' | translate}}</label>
            <input clrInput type="text" id="uaa-id" name="uaa-client-id" size="35"
                [(ngModel)]="currentConfig.uaa_client_id.value" [disabled]="!currentConfig.uaa_verify_cert.editable">
        </clr-input-container>
        <clr-input-container>
            <label for="uaa-secret" class="required">{{'CONFIG.UAA.CLIENT_SECRET' | translate}}</label>
            <input clrInput id="uaa-secret" name="uaa-client-secret" type="password" size="35"
                [(ngModel)]="currentConfig.uaa_client_secret.value"
                [disabled]="!currentConfig.uaa_verify_cert.editable">
        </clr-input-container>
        <clr-checkbox-container>
            <label for="uaa-cert">{{'CONFIG.UAA.VERIFY_CERT' | translate}}</label>
            <clr-checkbox-wrapper>
                <input type="checkbox" clrCheckbox name="uaa-cert" id="uaa-cert"
                    [(ngModel)]="currentConfig.uaa_verify_cert.value"
                    [disabled]="!currentConfig.uaa_verify_cert.editable" />
            </clr-checkbox-wrapper>
        </clr-checkbox-container>
    </section>

    <section *ngIf="showLdap">
        <clr-input-container>
            <label for="ldapUrl" class="required">{{'CONFIG.LDAP.URL' | translate}}
            </label>
            <input clrInput name="ldapUrl" type="text" #ldapUrlInput="ngModel"
                [(ngModel)]="currentConfig.ldap_url.value" required id="ldapUrl" size="40"
                [disabled]="disabled(currentConfig.ldap_url)" />
            <clr-control-error>{{'TOOLTIP.ITEM_REQUIRED' | translate}}</clr-control-error>
        </clr-input-container>
        <clr-input-container>
            <label for="ldapSearchDN" >{{'CONFIG.LDAP.SEARCH_DN' | translate}}
                <clr-tooltip>
                    <clr-icon clrTooltipTrigger shape="info-circle" size="24"></clr-icon>
                    <clr-tooltip-content clrPosition="top-right" clrSize="lg" *clrIfOpen>
                        <span>{{'CONFIG.TOOLTIP.LDAP_SEARCH_DN' | translate}}</span>
                    </clr-tooltip-content>
                </clr-tooltip>
            </label>
            <input clrInput name="ldapSearchDN" type="text" #ldapSearchDNInput="ngModel"
                [(ngModel)]="currentConfig.ldap_search_dn.value" id="ldapSearchDN" size="40"
                [disabled]="disabled(currentConfig.ldap_search_dn)" />
        </clr-input-container>

        <clr-input-container>
            <label for="ldapSearchPwd">{{'CONFIG.LDAP.SEARCH_PWD' | translate}}</label>
            <input clrInput name="ldapSearchPwd" type="password" #ldapSearchPwdInput="ngModel"
                [(ngModel)]="currentConfig.ldap_search_password.value" id="ldapSearchPwd" size="40"
                [disabled]="disabled(currentConfig.ldap_search_password)" />
        </clr-input-container>

        <clr-input-container>
            <label for="ldapBaseDN" class="required">{{'CONFIG.LDAP.BASE_DN' | translate}}
                <clr-tooltip>
                    <clr-icon clrTooltipTrigger shape="info-circle" size="24"></clr-icon>
                    <clr-tooltip-content clrPosition="top-right" clrSize="lg" *clrIfOpen>
                        <span>{{'CONFIG.TOOLTIP.LDAP_BASE_DN' | translate}}</span>
                    </clr-tooltip-content>
                </clr-tooltip>
            </label>
            <input clrInput name="ldapBaseDN" type="text" #ldapBaseDNInput="ngModel"
                [(ngModel)]="currentConfig.ldap_base_dn.value" required id="ldapBaseDN" size="40"
                [disabled]="disabled(currentConfig.ldap_base_dn)" />
            <clr-control-error>{{'TOOLTIP.ITEM_REQUIRED' | translate}}</clr-control-error>
        </clr-input-container>

        <clr-input-container>
            <label for="ldapFilter">{{'CONFIG.LDAP.FILTER' | translate}}</label>
            <input clrInput name="ldapFilter" type="text" #ldapFilterInput="ngModel"
                [(ngModel)]="currentConfig.ldap_filter.value" id="ldapFilter" size="40"
                [disabled]="disabled(currentConfig.ldap_filter)" />
        </clr-input-container>

        <clr-input-container>
            <label for="ldapUid" class="required">{{'CONFIG.LDAP.UID' | translate}}
                <clr-tooltip>
                    <clr-icon clrTooltipTrigger shape="info-circle" size="24"></clr-icon>
                    <clr-tooltip-content clrPosition="top-right" clrSize="lg" *clrIfOpen>
                        <span>{{'CONFIG.TOOLTIP.LDAP_UID' | translate}}</span>
                    </clr-tooltip-content>
                </clr-tooltip>
            </label>
            <input clrInput name="ldapUid" type="text" #ldapUidInput="ngModel"
                [(ngModel)]="currentConfig.ldap_uid.value" required id="ldapUid" size="40"
                [disabled]="disabled(currentConfig.ldap_uid)" />
            <clr-control-error>{{'TOOLTIP.ITEM_REQUIRED' | translate}}</clr-control-error>
        </clr-input-container>

        <clr-select-container>
            <label for="ldapScope">{{'CONFIG.LDAP.SCOPE' | translate}}
                <clr-tooltip>
                    <clr-icon clrTooltipTrigger shape="info-circle" size="24"></clr-icon>
                    <clr-tooltip-content clrPosition="top-right" clrSize="lg" *clrIfOpen>
                        <span>{{'CONFIG.TOOLTIP.LDAP_SCOPE' | translate}}</span>
                    </clr-tooltip-content>
                </clr-tooltip>
            </label>
            <select clrSelect id="ldapScope" name="ldapScope" [(ngModel)]="currentConfig.ldap_scope.value"
                [disabled]="disabled(currentConfig.ldap_scope)">
                <option value="0">{{'CONFIG.SCOPE_BASE' | translate }}</option>
                <option value="1">{{'CONFIG.SCOPE_ONE_LEVEL' | translate }}</option>
                <option value="2">{{'CONFIG.SCOPE_SUBTREE' | translate }}</option>
            </select>
        </clr-select-container>

        <clr-input-container>
            <label for="ldapGroupBaseDN">{{'CONFIG.LDAP.LDAP_GROUP_BASE_DN' | translate}}
                <clr-tooltip>
                    <clr-icon clrTooltipTrigger shape="info-circle" size="24"></clr-icon>
                    <clr-tooltip-content clrPosition="top-right" clrSize="lg" *clrIfOpen>
                        <span>{{'CONFIG.LDAP.LDAP_GROUP_BASE_DN_INFO' | translate}}</span>
                    </clr-tooltip-content>
                </clr-tooltip>
            </label>
            <input clrInput name="ldapGroupBaseDN" type="text" #ldapGroupDNInput="ngModel"
                [(ngModel)]="currentConfig.ldap_group_base_dn.value" id="ldapGroupBaseDN" size="40"
                [disabled]="disabled(currentConfig.ldap_group_base_dn)" />
        </clr-input-container>

        <clr-input-container>
            <label for="ldapGroupFilter">{{'CONFIG.LDAP.LDAP_GROUP_FILTER' | translate}}
                <clr-tooltip>
                    <clr-icon clrTooltipTrigger shape="info-circle" size="24"></clr-icon>
                    <clr-tooltip-content clrPosition="top-right" clrSize="lg" *clrIfOpen>
                        <span>{{'CONFIG.LDAP.LDAP_GROUP_FILTER_INFO' | translate}}</span>
                    </clr-tooltip-content>
                </clr-tooltip>
            </label>
            <input clrInput name="ldapGroupFilter" type="text" #ldapGroupFilterInput="ngModel"
                [(ngModel)]="currentConfig.ldap_group_search_filter.value" id="ldapGroupFilter" size="40"
                [disabled]="disabled(currentConfig.ldap_group_search_filter)" />
        </clr-input-container>

        <clr-input-container>
            <label for="ldapGroupGID">{{'CONFIG.LDAP.LDAP_GROUP_GID' | translate}}
                <clr-tooltip>
                    <clr-icon clrTooltipTrigger shape="info-circle" size="24"></clr-icon>
                    <clr-tooltip-content clrPosition="top-right" clrSize="lg" *clrIfOpen>
                        <span>{{'CONFIG.LDAP.LDAP_GROUP_GID_INFO' | translate}}</span>
                    </clr-tooltip-content>
                </clr-tooltip>
            </label>
            <input clrInput name="ldapGroupGID" type="text" #ldapGroupDNInput="ngModel"
                [(ngModel)]="currentConfig.ldap_group_attribute_name.value" id="ldapGroupGID" size="40"
                [disabled]="disabled(currentConfig.ldap_group_attribute_name)" />
        </clr-input-container>

        <!-- This is for ldap group admin dn -->
        <clr-input-container>
            <label for="ldapGroupAdminDN">{{'CONFIG.LDAP.LDAP_GROUP_ADMIN_DN' | translate}}
                <clr-tooltip>
                    <clr-icon clrTooltipTrigger shape="info-circle" size="24"></clr-icon>
                    <clr-tooltip-content clrPosition="top-right" clrSize="lg" *clrIfOpen>
                        <span>{{'CONFIG.LDAP.LDAP_GROUP_ADMIN_DN_INFO' | translate}}</span>
                    </clr-tooltip-content>
                </clr-tooltip>
            </label>
            <input clrInput name="ldapGroupAdminDN" type="text" #ldapGroupFilterInput="ngModel"
                [(ngModel)]="currentConfig.ldap_group_admin_dn.value" id="ldapGroupAdminDN" size="40"
                [disabled]="disabled(currentConfig.ldap_group_admin_dn)" />
        </clr-input-container>

        <!-- End of ldap group admin dn -->
        <clr-input-container>
            <label for="ldapGroupAdminDN">{{'CONFIG.LDAP.LDAP_GROUP_MEMBERSHIP' | translate}}
                <clr-tooltip>
                    <clr-icon clrTooltipTrigger shape="info-circle" size="24"></clr-icon>
                    <clr-tooltip-content clrPosition="top-right" clrSize="lg" *clrIfOpen>
                        <span>{{'CONFIG.LDAP.LDAP_GROUP_MEMBERSHIP_INFO' | translate}}</span>
                    </clr-tooltip-content>
                </clr-tooltip>
            </label>
            <input clrInput name="ldapGroupMembership" type="text" #ldapGroupFilterInput="ngModel"
                [(ngModel)]="currentConfig.ldap_group_membership_attribute.value" id="ldapGroupMembership" size="40"
                [disabled]="disabled(currentConfig.ldap_group_membership_attribute)" />
        </clr-input-container>
        <clr-select-container>
            <label for="ldapGroupScope">{{'CONFIG.LDAP.SCOPE' | translate}}
                <clr-tooltip>
                    <clr-icon clrTooltipTrigger shape="info-circle" size="24"></clr-icon>
                    <clr-tooltip-content clrPosition="top-right" clrSize="lg" *clrIfOpen>
                        <span>{{'CONFIG.LDAP.GROUP_SCOPE_INFO' | translate}}</span>
                    </clr-tooltip-content>
                </clr-tooltip>
            </label>
            <select clrSelect id="ldapGroupScope" name="ldapGroupScope"
                [(ngModel)]="currentConfig.ldap_group_search_scope.value"
                [disabled]="disabled(currentConfig.ldap_group_search_scope)">
                <option value="0">{{'CONFIG.SCOPE_BASE' | translate }}</option>
                <option value="1">{{'CONFIG.SCOPE_ONE_LEVEL' | translate }}</option>
                <option value="2">{{'CONFIG.SCOPE_SUBTREE' | translate }}</option>
            </select>
        </clr-select-container>
    </section>
    <clr-checkbox-container *ngIf="showSelfReg">
        <label for="selfReg">{{'CONFIG.SELF_REGISTRATION' | translate}}
<<<<<<< HEAD
=======
                <clr-tooltip>
                        <clr-icon clrTooltipTrigger shape="info-circle" size="24"></clr-icon>
                        <clr-tooltip-content clrPosition="top-right" clrSize="lg" *clrIfOpen>
                            <span *ngIf="checkable; else elseBlock" class="tooltip-content">{{'CONFIG.TOOLTIP.SELF_REGISTRATION_ENABLE'
                                                            | translate}}</span>
                            <ng-template #elseBlock>
                                <span
                                    class="tooltip-content">{{'CONFIG.TOOLTIP.SELF_REGISTRATION_DISABLE' | translate}}</span>
                            </ng-template>
                        </clr-tooltip-content>
                    </clr-tooltip>
>>>>>>> 90afbe94
        </label>
        <clr-checkbox-wrapper>
            <input type="checkbox" clrCheckbox name="selfReg" id="selfReg"
                [(ngModel)]="currentConfig.self_registration.value"
                [disabled]="disabled(currentConfig.self_registration)" />
<<<<<<< HEAD
            <label for="selfReg">
                <clr-tooltip>
                    <clr-icon clrTooltipTrigger shape="info-circle" size="24"></clr-icon>
                    <clr-tooltip-content clrPosition="top-right" clrSize="lg" *clrIfOpen>
                        <span *ngIf="checkable; else elseBlock" class="tooltip-content">{{'CONFIG.TOOLTIP.SELF_REGISTRATION_ENABLE'
                                                        | translate}}</span>
                        <ng-template #elseBlock>
                            <span
                                class="tooltip-content">{{'CONFIG.TOOLTIP.SELF_REGISTRATION_DISABLE' | translate}}</span>
                        </ng-template>
                    </clr-tooltip-content>
                </clr-tooltip>
            </label>
=======
>>>>>>> 90afbe94
        </clr-checkbox-wrapper>
    </clr-checkbox-container>

    <section *ngIf="showLdap">

        <clr-checkbox-container>
            <label for="ldapVerifyCert">{{'CONFIG.LDAP.VERIFY_CERT' | translate}}
<<<<<<< HEAD
=======
                    <clr-tooltip>
                            <clr-icon clrTooltipTrigger shape="info-circle" size="24"></clr-icon>
                            <clr-tooltip-content clrPosition="top-right" clrSize="lg" *clrIfOpen>
                                <span>{{'CONFIG.TOOLTIP.VERIFY_CERT' | translate}}</span>
                            </clr-tooltip-content>
                        </clr-tooltip>
>>>>>>> 90afbe94
            </label>
            <clr-checkbox-wrapper>
                <input type="checkbox" clrCheckbox name="ldapVerifyCert" id="ldapVerifyCert"
                    [ngModel]="currentConfig.ldap_verify_cert.value" [disabled]="disabled(currentConfig.ldap_scope)"
                    (ngModelChange)="setVerifyCertValue($event)" />
<<<<<<< HEAD
                <label class="clr-control-label" for="ldapVerifyCert">
                    <clr-tooltip>
                        <clr-icon clrTooltipTrigger shape="info-circle" size="24"></clr-icon>
                        <clr-tooltip-content clrPosition="top-right" clrSize="lg" *clrIfOpen>
                            <span>{{'CONFIG.TOOLTIP.VERIFY_CERT' | translate}}</span>
                        </clr-tooltip-content>
                    </clr-tooltip>
                </label>
=======
>>>>>>> 90afbe94
            </clr-checkbox-wrapper>
        </clr-checkbox-container>

    </section>
    <section *ngIf="showHttpAuth">
        <clr-input-container>
            <label for="http_authproxy_endpoint" class="required">{{'CONFIG.HTTP_AUTH.ENDPOINT' | translate}}</label>
            <input clrInput type="text" pattern="^([hH][tT]{2}[pP]:\/\/|[hH][tT]{2}[pP][sS]:\/\/)(.*?)*$"
                #httpAuthproxyEndpointInput="ngModel" required id="http_authproxy_endpoint"
                name="http_authproxy_endpoint" size="35" [(ngModel)]="currentConfig.http_authproxy_endpoint.value"
                [disabled]="!currentConfig.http_authproxy_endpoint.editable" />
            <clr-control-error>{{'TOOLTIP.ENDPOINT_FORMAT' | translate}}</clr-control-error>
        </clr-input-container>
        <clr-input-container>
            <label for="http_authproxy_tokenreview_endpoint"
                class="required">{{'CONFIG.HTTP_AUTH.TOKEN_REVIEW' | translate}}</label>
            <input clrInput type="text" #httpAuthproxyTokenReviewInput="ngModel"
                pattern="^([hH][tT]{2}[pP]:\/\/|[hH][tT]{2}[pP][sS]:\/\/)(.*?)*$" required
                id="http_authproxy_tokenreview_endpoint" name="http_authproxy_tokenreview_endpoint" size="35"
                [(ngModel)]="currentConfig.http_authproxy_tokenreview_endpoint.value"
                [disabled]="!currentConfig.http_authproxy_tokenreview_endpoint.editable" />
            <clr-control-error>{{'TOOLTIP.ENDPOINT_FORMAT' | translate}}</clr-control-error>
        </clr-input-container>
        <clr-checkbox-container clrInline>
            <label for="http_authproxy_verify_cert"
                class="required">{{'CONFIG.HTTP_AUTH.VERIFY_CERT' | translate}}</label>
            <clr-checkbox-wrapper>
                <input type="checkbox" clrCheckbox name="http_authproxy_verify_cert" id="http_authproxy_verify_cert"
                    [(ngModel)]="currentConfig.http_authproxy_verify_cert.value"
                    [disabled]="!currentConfig.http_authproxy_verify_cert.editable" />
            </clr-checkbox-wrapper>
        </clr-checkbox-container>
        <clr-checkbox-container clrInline>
            <label for="http_authproxy_skip_search"
                class="required">{{'CONFIG.HTTP_AUTH.SKIP_SEARCH' | translate}}</label>
            <clr-checkbox-wrapper>
                <input type="checkbox" clrCheckbox name="http_authproxy_skip_search" id="http_authproxy_skip_search"
                    [disabled]="!currentConfig.http_authproxy_skip_search.editable"
                    [(ngModel)]="currentConfig.http_authproxy_skip_search.value" />
            </clr-checkbox-wrapper>
        </clr-checkbox-container>
    </section>

    <section *ngIf="showOIDC">
        <clr-input-container>
            <label class="required" for="oidcName">{{'CONFIG.OIDC.OIDC_PROVIDER' | translate}}
                <clr-tooltip>
                    <clr-icon clrTooltipTrigger shape="info-circle" size="24"></clr-icon>
                    <clr-tooltip-content clrPosition="top-right" clrSize="lg" *clrIfOpen>
                        <span>{{'TOOLTIP.OIDC_NAME' | translate}}</span>
                    </clr-tooltip-content>
                </clr-tooltip>
            </label>
            <input clrInput name="oidcName" required type="text" #oidcNameInput="ngModel"
                [(ngModel)]="currentConfig.oidc_name.value" id="oidcName" size="40"
                [disabled]="disabled(currentConfig.oidc_name)" />
            <clr-control-error>{{'TOOLTIP.ITEM_REQUIRED' | translate}}</clr-control-error>
        </clr-input-container>
        <clr-input-container>
            <label class="required" for="oidcEndpoint">{{'CONFIG.OIDC.ENDPOINT' | translate}}
                <clr-tooltip>
                    <clr-icon clrTooltipTrigger shape="info-circle" size="24"></clr-icon>
                    <clr-tooltip-content clrPosition="top-right" clrSize="lg" *clrIfOpen>
                        <span>{{'TOOLTIP.OIDC_ENDPOINT' | translate}}</span>
                    </clr-tooltip-content>
                </clr-tooltip>
            </label>
            <input clrInput name="oidcEndpoint" type="text" #oidcEndpointInput="ngModel" required
            [(ngModel)]="currentConfig.oidc_endpoint.value" id="oidcEndpoint" size="40"
            [disabled]="disabled(currentConfig.oidc_endpoint)"
            pattern="^([hH][tT]{2}[pP][sS]:\/\/)(.*?)*$" />
            <clr-control-error>{{'TOOLTIP.OIDC_ENDPOIT_FORMAT' | translate}}</clr-control-error>
        </clr-input-container>
        <clr-input-container>
            <label for="oidcClientId" class="required">{{'CONFIG.OIDC.CLIENT_ID' | translate}}</label>
            <input clrInput name="oidcClientId" type="text" #oidcClientIdInput="ngModel" required
                [(ngModel)]="currentConfig.oidc_client_id.value" id="oidcClientId" size="40"
                [disabled]="disabled(currentConfig.oidc_client_id)" />
            <clr-control-error>{{'TOOLTIP.ITEM_REQUIRED' | translate}}</clr-control-error>
        </clr-input-container>
        <clr-input-container>
            <label for="oidcClientSecret" class="required">{{'CONFIG.OIDC.CLIENTSECRET' | translate}}</label>
            <input clrInput name="oidcClientSecret" type="password" #oidcClientSecretInput="ngModel" required
                [(ngModel)]="currentConfig.oidc_client_secret.value" id="oidcClientSecret" size="40"
                [disabled]="disabled(currentConfig.oidc_client_secret)" />
            <clr-control-error>{{'TOOLTIP.ITEM_REQUIRED' | translate}}</clr-control-error>
        </clr-input-container>
        <clr-input-container>
                <label class="required" for="oidcScope">{{'CONFIG.OIDC.SCOPE' | translate}}
                    <clr-tooltip>
                        <clr-icon clrTooltipTrigger shape="info-circle" size="24"></clr-icon>
                        <clr-tooltip-content clrPosition="top-right" clrSize="lg" *clrIfOpen>
                            <span>{{'TOOLTIP.OIDC_SCOPE' | translate}}</span>
                        </clr-tooltip-content>
                    </clr-tooltip>
                </label>
                <input clrInput name="oidcScope" type="text" #oidcScopeInput="ngModel"
                [(ngModel)]="currentConfig.oidc_scope.value" id="oidcScope" size="40" required
                [disabled]="disabled(currentConfig.oidc_scope)" pattern="^(\w+,){0,}openid(,\w+){0,}$" />
                <clr-control-error>{{'TOOLTIP.SCOPE_REQUIRED' | translate}}</clr-control-error>
            </clr-input-container>
            <clr-checkbox-container>
                    <label for="oidc_verify_cert">{{'CONFIG.OIDC.OIDC_VERIFYCERT' | translate}}
<<<<<<< HEAD
=======
                            <clr-tooltip>
                                    <clr-icon clrTooltipTrigger shape="info-circle" size="24"></clr-icon>
                                    <clr-tooltip-content clrPosition="top-right" clrSize="lg" *clrIfOpen>
                                        <span>{{'TOOLTIP.OIDC_VERIFYCERT' | translate}}</span>
                                    </clr-tooltip-content>
                                </clr-tooltip>
>>>>>>> 90afbe94
                    </label>
                    <clr-checkbox-wrapper>
                        <input type="checkbox" clrCheckbox name="oidc_verify_cert" id="oidc_verify_cert"
                        [disabled]="disabled(currentConfig.oidc_verify_cert)"
                        [(ngModel)]="currentConfig.oidc_verify_cert.value" />
<<<<<<< HEAD
                        <label class="clr-control-label" for="oidc_verify_cert">
                            <clr-tooltip>
                                <clr-icon clrTooltipTrigger shape="info-circle" size="24"></clr-icon>
                                <clr-tooltip-content clrPosition="top-right" clrSize="lg" *clrIfOpen>
                                    <span>{{'TOOLTIP.OIDC_VERIFYCERT' | translate}}</span>
                                </clr-tooltip-content>
                            </clr-tooltip>
                        </label>
=======
>>>>>>> 90afbe94
                    </clr-checkbox-wrapper>
                </clr-checkbox-container>
        <div class="oidc-tip">{{ 'CONFIG.OIDC.OIDC_REDIREC_URL' | translate}}
            <span>{{redirectUrl}}/c/oidc/callback</span></div>
    </section>
</form>
<div>
    <button type="button" id="config_auth_save" class="btn btn-primary" (click)="save()"
        [disabled]="!isValid() || !hasChanges()">{{'BUTTON.SAVE' | translate}}</button>
    <button type="button" class="btn btn-outline" (click)="cancel()"
        [disabled]="!isValid() || !hasChanges()">{{'BUTTON.CANCEL' | translate}}</button>
    <button type="button" class="btn btn-outline" (click)="pingTestServer()" *ngIf="showTestingServerBtn"
        [disabled]="!isConfigValidForTesting()">{{(showLdap?'BUTTON.TEST_LDAP':'BUTTON.TEST_OIDC') | translate}}</button>
    <span id="forTestingLDAP" class="spinner spinner-inline" [hidden]="hideTestingSpinner"></span>
</div><|MERGE_RESOLUTION|>--- conflicted
+++ resolved
@@ -1,10 +1,6 @@
 <form #authConfigFrom="ngForm" class="clr-form clr-form-horizontal">
     <clr-select-container>
-<<<<<<< HEAD
-        <label for="authMode">{{'CONFIG.AUTH_MODE' | translate}}
-=======
         <label >{{'CONFIG.AUTH_MODE' | translate}}
->>>>>>> 90afbe94
             <clr-tooltip>
                 <clr-icon clrTooltipTrigger shape="info-circle" size="24"></clr-icon>
                 <clr-tooltip-content clrPosition="top-right" clrSize="lg" *clrIfOpen>
@@ -226,8 +222,6 @@
     </section>
     <clr-checkbox-container *ngIf="showSelfReg">
         <label for="selfReg">{{'CONFIG.SELF_REGISTRATION' | translate}}
-<<<<<<< HEAD
-=======
                 <clr-tooltip>
                         <clr-icon clrTooltipTrigger shape="info-circle" size="24"></clr-icon>
                         <clr-tooltip-content clrPosition="top-right" clrSize="lg" *clrIfOpen>
@@ -239,28 +233,11 @@
                             </ng-template>
                         </clr-tooltip-content>
                     </clr-tooltip>
->>>>>>> 90afbe94
         </label>
         <clr-checkbox-wrapper>
             <input type="checkbox" clrCheckbox name="selfReg" id="selfReg"
                 [(ngModel)]="currentConfig.self_registration.value"
                 [disabled]="disabled(currentConfig.self_registration)" />
-<<<<<<< HEAD
-            <label for="selfReg">
-                <clr-tooltip>
-                    <clr-icon clrTooltipTrigger shape="info-circle" size="24"></clr-icon>
-                    <clr-tooltip-content clrPosition="top-right" clrSize="lg" *clrIfOpen>
-                        <span *ngIf="checkable; else elseBlock" class="tooltip-content">{{'CONFIG.TOOLTIP.SELF_REGISTRATION_ENABLE'
-                                                        | translate}}</span>
-                        <ng-template #elseBlock>
-                            <span
-                                class="tooltip-content">{{'CONFIG.TOOLTIP.SELF_REGISTRATION_DISABLE' | translate}}</span>
-                        </ng-template>
-                    </clr-tooltip-content>
-                </clr-tooltip>
-            </label>
-=======
->>>>>>> 90afbe94
         </clr-checkbox-wrapper>
     </clr-checkbox-container>
 
@@ -268,31 +245,17 @@
 
         <clr-checkbox-container>
             <label for="ldapVerifyCert">{{'CONFIG.LDAP.VERIFY_CERT' | translate}}
-<<<<<<< HEAD
-=======
                     <clr-tooltip>
                             <clr-icon clrTooltipTrigger shape="info-circle" size="24"></clr-icon>
                             <clr-tooltip-content clrPosition="top-right" clrSize="lg" *clrIfOpen>
                                 <span>{{'CONFIG.TOOLTIP.VERIFY_CERT' | translate}}</span>
                             </clr-tooltip-content>
                         </clr-tooltip>
->>>>>>> 90afbe94
             </label>
             <clr-checkbox-wrapper>
                 <input type="checkbox" clrCheckbox name="ldapVerifyCert" id="ldapVerifyCert"
                     [ngModel]="currentConfig.ldap_verify_cert.value" [disabled]="disabled(currentConfig.ldap_scope)"
                     (ngModelChange)="setVerifyCertValue($event)" />
-<<<<<<< HEAD
-                <label class="clr-control-label" for="ldapVerifyCert">
-                    <clr-tooltip>
-                        <clr-icon clrTooltipTrigger shape="info-circle" size="24"></clr-icon>
-                        <clr-tooltip-content clrPosition="top-right" clrSize="lg" *clrIfOpen>
-                            <span>{{'CONFIG.TOOLTIP.VERIFY_CERT' | translate}}</span>
-                        </clr-tooltip-content>
-                    </clr-tooltip>
-                </label>
-=======
->>>>>>> 90afbe94
             </clr-checkbox-wrapper>
         </clr-checkbox-container>
 
@@ -396,31 +359,17 @@
             </clr-input-container>
             <clr-checkbox-container>
                     <label for="oidc_verify_cert">{{'CONFIG.OIDC.OIDC_VERIFYCERT' | translate}}
-<<<<<<< HEAD
-=======
                             <clr-tooltip>
                                     <clr-icon clrTooltipTrigger shape="info-circle" size="24"></clr-icon>
                                     <clr-tooltip-content clrPosition="top-right" clrSize="lg" *clrIfOpen>
                                         <span>{{'TOOLTIP.OIDC_VERIFYCERT' | translate}}</span>
                                     </clr-tooltip-content>
                                 </clr-tooltip>
->>>>>>> 90afbe94
                     </label>
                     <clr-checkbox-wrapper>
                         <input type="checkbox" clrCheckbox name="oidc_verify_cert" id="oidc_verify_cert"
                         [disabled]="disabled(currentConfig.oidc_verify_cert)"
                         [(ngModel)]="currentConfig.oidc_verify_cert.value" />
-<<<<<<< HEAD
-                        <label class="clr-control-label" for="oidc_verify_cert">
-                            <clr-tooltip>
-                                <clr-icon clrTooltipTrigger shape="info-circle" size="24"></clr-icon>
-                                <clr-tooltip-content clrPosition="top-right" clrSize="lg" *clrIfOpen>
-                                    <span>{{'TOOLTIP.OIDC_VERIFYCERT' | translate}}</span>
-                                </clr-tooltip-content>
-                            </clr-tooltip>
-                        </label>
-=======
->>>>>>> 90afbe94
                     </clr-checkbox-wrapper>
                 </clr-checkbox-container>
         <div class="oidc-tip">{{ 'CONFIG.OIDC.OIDC_REDIREC_URL' | translate}}
