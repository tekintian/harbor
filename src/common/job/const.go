package job

const (
	//ImageScanJob is name of scan job it will be used as key to register to job service.
	ImageScanJob = "IMAGE_SCAN"
<<<<<<< HEAD
	// ImageReplicationTransfer : the name of replication transfer job in job service
	ImageReplicationTransfer = "IMAGE_REPLICATION_TRANSFER"
	// ImageReplicationDelete : the name of replication delete job in job service
	ImageReplicationDelete = "IMAGE_REPLICATION_DELETE"
	// ImagePeriodReplication : the name of period replication job in job service
	ImagePeriodReplication = "IMAGE_PERIOD_REPLICATION"
	// GenericKind marks the job as a generic job, it will be contained in job metadata and passed to job service.
	GenericKind = "Generic"
=======
	// ImageTransfer : the name of image transfer job in job service
	ImageTransfer = "IMAGE_TRANSFER"
	// ImageDelete : the name of image delete job in job service
	ImageDelete = "IMAGE_DELETE"
	// ImageReplicate : the name of image replicate job in job service
	ImageReplicate = "IMAGE_REPLICATE"
>>>>>>> 38568a1d
)<|MERGE_RESOLUTION|>--- conflicted
+++ resolved
@@ -3,21 +3,12 @@
 const (
 	//ImageScanJob is name of scan job it will be used as key to register to job service.
 	ImageScanJob = "IMAGE_SCAN"
-<<<<<<< HEAD
-	// ImageReplicationTransfer : the name of replication transfer job in job service
-	ImageReplicationTransfer = "IMAGE_REPLICATION_TRANSFER"
-	// ImageReplicationDelete : the name of replication delete job in job service
-	ImageReplicationDelete = "IMAGE_REPLICATION_DELETE"
-	// ImagePeriodReplication : the name of period replication job in job service
-	ImagePeriodReplication = "IMAGE_PERIOD_REPLICATION"
 	// GenericKind marks the job as a generic job, it will be contained in job metadata and passed to job service.
 	GenericKind = "Generic"
-=======
 	// ImageTransfer : the name of image transfer job in job service
 	ImageTransfer = "IMAGE_TRANSFER"
 	// ImageDelete : the name of image delete job in job service
 	ImageDelete = "IMAGE_DELETE"
 	// ImageReplicate : the name of image replicate job in job service
 	ImageReplicate = "IMAGE_REPLICATE"
->>>>>>> 38568a1d
 )