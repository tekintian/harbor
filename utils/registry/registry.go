/*
   Copyright (c) 2016 VMware, Inc. All Rights Reserved.
   Licensed under the Apache License, Version 2.0 (the "License");
   you may not use this file except in compliance with the License.
   You may obtain a copy of the License at

       http://www.apache.org/licenses/LICENSE-2.0

   Unless required by applicable law or agreed to in writing, software
   distributed under the License is distributed on an "AS IS" BASIS,
   WITHOUT WARRANTIES OR CONDITIONS OF ANY KIND, either express or implied.
   See the License for the specific language governing permissions and
   limitations under the License.
*/

package registry

import (
	"crypto/tls"
	"encoding/json"
	"io/ioutil"
	"net/http"
	"net/url"

	registry_error "github.com/vmware/harbor/utils/registry/error"
	"github.com/vmware/harbor/utils/registry/utils"
)

// Registry holds information of a registry entity
type Registry struct {
	Endpoint *url.URL
	client   *http.Client
}

// NewRegistry returns an instance of registry
func NewRegistry(endpoint string, client *http.Client) (*Registry, error) {
	u, err := utils.ParseEndpoint(endpoint)
	if err != nil {
		return nil, err
	}

	registry := &Registry{
		Endpoint: u,
		client:   client,
	}

	return registry, nil
}

// NewRegistryWithModifiers returns an instance of Registry according to the modifiers
func NewRegistryWithModifiers(endpoint string, insecure bool, modifiers ...Modifier) (*Registry, error) {
	u, err := utils.ParseEndpoint(endpoint)
	if err != nil {
		return nil, err
	}

	t := &http.Transport{
		TLSClientConfig: &tls.Config{
			InsecureSkipVerify: insecure,
		},
	}

	transport := NewTransport(t, modifiers...)

	return &Registry{
		Endpoint: u,
		client: &http.Client{
			Transport: transport,
		},
	}, nil
}

// Catalog ...
func (r *Registry) Catalog() ([]string, error) {
	repos := []string{}
	suffix := "/v2/_catalog?n=1000"
	var url string

	for len(suffix) > 0 {
		url = r.Endpoint.String() + suffix

<<<<<<< HEAD
	resp, err := r.client.Do(req)
	if err != nil {
		return repos, parseError(err)
	}

	defer resp.Body.Close()

	b, err := ioutil.ReadAll(resp.Body)
	if err != nil {
		return repos, err
	}

	if resp.StatusCode == http.StatusOK {
		catalogResp := struct {
			Repositories []string `json:"repositories"`
		}{}

		if err := json.Unmarshal(b, &catalogResp); err != nil {
=======
		req, err := http.NewRequest("GET", url, nil)
		if err != nil {
			return repos, err
		}
		resp, err := r.client.Do(req)
		if err != nil {
			ok, e := isUnauthorizedError(err)
			if ok {
				return repos, e
			}
>>>>>>> 32d981ef
			return repos, err
		}

		defer resp.Body.Close()
		b, err := ioutil.ReadAll(resp.Body)
		if err != nil {
			return repos, err
		}

<<<<<<< HEAD
	return repos, &registry_error.Error{
		StatusCode: resp.StatusCode,
		Detail:     string(b),
	}
}

// Ping ...
func (r *Registry) Ping() error {
	req, err := http.NewRequest("GET", buildPingURL(r.Endpoint.String()), nil)
	if err != nil {
		return err
	}
=======
		if resp.StatusCode == http.StatusOK {
			catalogResp := struct {
				Repositories []string `json:"repositories"`
			}{}

			if err := json.Unmarshal(b, &catalogResp); err != nil {
				return repos, err
			}

			repos = append(repos, catalogResp.Repositories...)
			//Link: </v2/_catalog?last=library%2Fhello-world-25&n=100>; rel="next"
			link := resp.Header.Get("Link")
			if strings.HasSuffix(link, `rel="next"`) && strings.Index(link, "<") >= 0 && strings.Index(link, ">") >= 0 {
				suffix = link[strings.Index(link, "<")+1 : strings.Index(link, ">")]
			} else {
				suffix = ""
			}
		} else {
			return repos, errors.Error{
				StatusCode: resp.StatusCode,
				StatusText: resp.Status,
				Message:    string(b),
			}
		}
	}
	return repos, nil
}

func newClient(endpoint, username string, credential auth.Credential,
	scopeType, scopeName string, scopeActions ...string) (*http.Client, error) {
>>>>>>> 32d981ef

	resp, err := r.client.Do(req)
	if err != nil {
		return parseError(err)
	}

	if resp.StatusCode == http.StatusOK {
		return nil
	}

	defer resp.Body.Close()

	b, err := ioutil.ReadAll(resp.Body)
	if err != nil {
		return err
	}

	return &registry_error.Error{
		StatusCode: resp.StatusCode,
		Detail:     string(b),
	}
}

func buildCatalogURL(endpoint string) string {
	return fmt.Sprintf("%s/v2/_catalog", endpoint)
}<|MERGE_RESOLUTION|>--- conflicted
+++ resolved
@@ -3,9 +3,7 @@
    Licensed under the Apache License, Version 2.0 (the "License");
    you may not use this file except in compliance with the License.
    You may obtain a copy of the License at
-
        http://www.apache.org/licenses/LICENSE-2.0
-
    Unless required by applicable law or agreed to in writing, software
    distributed under the License is distributed on an "AS IS" BASIS,
    WITHOUT WARRANTIES OR CONDITIONS OF ANY KIND, either express or implied.
@@ -21,6 +19,7 @@
 	"io/ioutil"
 	"net/http"
 	"net/url"
+	"strings"
 
 	registry_error "github.com/vmware/harbor/utils/registry/error"
 	"github.com/vmware/harbor/utils/registry/utils"
@@ -79,38 +78,13 @@
 	for len(suffix) > 0 {
 		url = r.Endpoint.String() + suffix
 
-<<<<<<< HEAD
-	resp, err := r.client.Do(req)
-	if err != nil {
-		return repos, parseError(err)
-	}
-
-	defer resp.Body.Close()
-
-	b, err := ioutil.ReadAll(resp.Body)
-	if err != nil {
-		return repos, err
-	}
-
-	if resp.StatusCode == http.StatusOK {
-		catalogResp := struct {
-			Repositories []string `json:"repositories"`
-		}{}
-
-		if err := json.Unmarshal(b, &catalogResp); err != nil {
-=======
 		req, err := http.NewRequest("GET", url, nil)
 		if err != nil {
 			return repos, err
 		}
 		resp, err := r.client.Do(req)
 		if err != nil {
-			ok, e := isUnauthorizedError(err)
-			if ok {
-				return repos, e
-			}
->>>>>>> 32d981ef
-			return repos, err
+			return nil, parseError(err)
 		}
 
 		defer resp.Body.Close()
@@ -119,20 +93,6 @@
 			return repos, err
 		}
 
-<<<<<<< HEAD
-	return repos, &registry_error.Error{
-		StatusCode: resp.StatusCode,
-		Detail:     string(b),
-	}
-}
-
-// Ping ...
-func (r *Registry) Ping() error {
-	req, err := http.NewRequest("GET", buildPingURL(r.Endpoint.String()), nil)
-	if err != nil {
-		return err
-	}
-=======
 		if resp.StatusCode == http.StatusOK {
 			catalogResp := struct {
 				Repositories []string `json:"repositories"`
@@ -151,19 +111,21 @@
 				suffix = ""
 			}
 		} else {
-			return repos, errors.Error{
+			return repos, &registry_error.Error{
 				StatusCode: resp.StatusCode,
-				StatusText: resp.Status,
-				Message:    string(b),
+				Detail:     string(b),
 			}
 		}
 	}
 	return repos, nil
 }
 
-func newClient(endpoint, username string, credential auth.Credential,
-	scopeType, scopeName string, scopeActions ...string) (*http.Client, error) {
->>>>>>> 32d981ef
+// Ping ...
+func (r *Registry) Ping() error {
+	req, err := http.NewRequest("GET", buildPingURL(r.Endpoint.String()), nil)
+	if err != nil {
+		return err
+	}
 
 	resp, err := r.client.Do(req)
 	if err != nil {
@@ -185,8 +147,4 @@
 		StatusCode: resp.StatusCode,
 		Detail:     string(b),
 	}
-}
-
-func buildCatalogURL(endpoint string) string {
-	return fmt.Sprintf("%s/v2/_catalog", endpoint)
 }