--- conflicted
+++ resolved
@@ -123,12 +123,7 @@
         "PROJECTS": "项目",
         "NAME": "项目名称",
         "ROLE": "角色",
-<<<<<<< HEAD
-        "PUBLIC_OR_PRIVATE": "公开",
-        "ACCESS_LEVEL": "访问级别",
-=======
         "PUBLIC_OR_PRIVATE": "访问级别",
->>>>>>> 97e214c3
         "REPO_COUNT": "镜像仓库数",
         "CREATION_TIME": "创建时间",
         "PUBLIC": "公开",
