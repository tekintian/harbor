# Copyright 2016-2017 VMware, Inc. All Rights Reserved.
#
# Licensed under the Apache License, Version 2.0 (the "License");
# you may not use this file except in compliance with the License.
# You may obtain a copy of the License at
#
#	http://www.apache.org/licenses/LICENSE-2.0
#
# Unless required by applicable law or agreed to in writing, software
# distributed under the License is distributed on an "AS IS" BASIS,
# WITHOUT WARRANTIES OR CONDITIONS OF ANY KIND, either express or implied.
# See the License for the specific language governing permissions and
# limitations under the License

*** Settings ***
Documentation  This resource provides any keywords related to the Harbor private registry appliance
Library  Selenium2Library
Library  OperatingSystem

*** Variables ***
${HARBOR_VERSION}  v1.1.1

*** Keywords ***
Change Password
    [Arguments]  ${cur_pw}  ${new_pw}
    Click Element  xpath=/html/body/harbor-app/harbor-shell/clr-main-container/navigator/clr-header/div[3]/clr-dropdown[2]/button/span
    Click Element  xpath=//clr-main-container//clr-dropdown//a[2]
    Sleep  2
    Input Text  xpath=//*[@id="oldPassword"]  ${cur_pw}
    Input Text  xpath=//*[@id="newPassword"]  ${new_pw}
    Input Text  xpath=//*[@id="reNewPassword"]  ${new_pw}
    Sleep  1
    Click Element  xpath=//password-setting/clr-modal//button[2]
    Sleep  2
    Click Element  xpath=/html/body/harbor-app/harbor-shell/clr-main-container/div/nav/section/a[2]
    Sleep  1

Update User Comment
    [Arguments]  ${new_comment}
    Click Element  xpath=/html/body/harbor-app/harbor-shell/clr-main-container/navigator/clr-header/div[3]/clr-dropdown[2]/button/span
    Click Element  xpath=//clr-main-container//clr-dropdown//a[1]
    Sleep  2
    Input Text  xpath=//*[@id="account_settings_comments"]  ${new_comment}
    Sleep  1
    Click Element  xpath=//account-settings-modal/clr-modal//button[2]
    Sleep  2

Logout Harbor
		Wait Until Element Is Visible  xpath=/html/body/harbor-app/harbor-shell/clr-main-container/navigator/clr-header/div[3]/clr-dropdown[2]/button/span
		Wait Until Element Is Enabled  xpath=/html/body/harbor-app/harbor-shell/clr-main-container/navigator/clr-header/div[3]/clr-dropdown[2]/button/span
    Click Element  xpath=/html/body/harbor-app/harbor-shell/clr-main-container/navigator/clr-header/div[3]/clr-dropdown[2]/button/span
    Sleep  2
	Capture Page Screenshot  Logout1.png
    Click Element  xpath=//harbor-app/harbor-shell/clr-main-container/navigator/clr-header//clr-dropdown//a[4]
<<<<<<< HEAD
	Sleep  1
	Capture Page Screenshot  Logout2.png
    Wait Until Keyword Succeeds  5x  1  Page Should Contain Element  xpath=//*[@id="pop_repo"]/top-repo/div/div[1]/h3
=======
    Wait Until Keyword Succeeds  5x  1  Page Should Contain Element  xpath=//sign-in//form//*[@class="title"]
>>>>>>> 14a74210
<|MERGE_RESOLUTION|>--- conflicted
+++ resolved
@@ -50,12 +50,6 @@
 		Wait Until Element Is Enabled  xpath=/html/body/harbor-app/harbor-shell/clr-main-container/navigator/clr-header/div[3]/clr-dropdown[2]/button/span
     Click Element  xpath=/html/body/harbor-app/harbor-shell/clr-main-container/navigator/clr-header/div[3]/clr-dropdown[2]/button/span
     Sleep  2
-	Capture Page Screenshot  Logout1.png
     Click Element  xpath=//harbor-app/harbor-shell/clr-main-container/navigator/clr-header//clr-dropdown//a[4]
-<<<<<<< HEAD
 	Sleep  1
-	Capture Page Screenshot  Logout2.png
-    Wait Until Keyword Succeeds  5x  1  Page Should Contain Element  xpath=//*[@id="pop_repo"]/top-repo/div/div[1]/h3
-=======
-    Wait Until Keyword Succeeds  5x  1  Page Should Contain Element  xpath=//sign-in//form//*[@class="title"]
->>>>>>> 14a74210
+    Wait Until Keyword Succeeds  5x  1  Page Should Contain Element  xpath=//sign-in//form//*[@class="title"]